# Copyright (c) 2017 MetPy Developers.
# Distributed under the terms of the BSD 3-Clause License.
# SPDX-License-Identifier: BSD-3-Clause
"""Test the `indices` module."""

from datetime import datetime
import warnings

import numpy as np

from metpy.calc import (bulk_shear, bunkers_storm_motion, mean_pressure_weighted,
                        precipitable_water, significant_tornado, supercell_composite)
from metpy.deprecation import MetpyDeprecationWarning
from metpy.io import get_upper_air_data
from metpy.io.upperair import UseSampleData
from metpy.testing import assert_almost_equal, assert_array_almost_equal, assert_array_equal
from metpy.units import concatenate, units

warnings.simplefilter('ignore', MetpyDeprecationWarning)


def test_precipitable_water():
    """Test precipitable water with observed sounding."""
    with UseSampleData():
        data = get_upper_air_data(datetime(2016, 5, 22, 0), 'DDC', source='wyoming')
    pw = precipitable_water(data.variables['dewpoint'][:], data.variables['pressure'][:],
                            top=400 * units.hPa)
    truth = (0.8899441949243486 * units('inches')).to('millimeters')
    assert_array_equal(pw, truth)


def test_precipitable_water_no_bounds():
    """Test precipitable water with observed sounding and no bounds given."""
    with UseSampleData():
        data = get_upper_air_data(datetime(2016, 5, 22, 0), 'DDC', source='wyoming')
    dewpoint = data.variables['dewpoint'][:]
    pressure = data.variables['pressure'][:]
    inds = pressure >= 400 * units.hPa
    pw = precipitable_water(dewpoint[inds], pressure[inds])
    truth = (0.8899441949243486 * units('inches')).to('millimeters')
    assert_array_equal(pw, truth)


def test_precipitable_water_bound_error():
    """Test with no top bound given and data that produced floating point issue #596."""
    pressure = np.array([993., 978., 960.5, 927.6, 925., 895.8, 892., 876., 45.9, 39.9, 36.,
                         36., 34.3]) * units.hPa
    dewpoint = np.array([25.5, 24.1, 23.1, 21.2, 21.1, 19.4, 19.2, 19.2, -87.1, -86.5, -86.5,
                         -86.5, -88.1]) * units.degC
    pw = precipitable_water(dewpoint, pressure)
    truth = 89.86955998646951 * units('millimeters')
<<<<<<< HEAD
    assert_almost_equal(pw, truth, 8)
=======
    assert_array_almost_equal(pw, truth)
>>>>>>> 00e084ed


def test_mean_pressure_weighted():
    """Test pressure-weighted mean wind function with vertical interpolation."""
    with UseSampleData():
        data = get_upper_air_data(datetime(2016, 5, 22, 0), 'DDC', source='wyoming')
    u, v = mean_pressure_weighted(data.variables['pressure'][:],
                                  data.variables['u_wind'][:],
                                  data.variables['v_wind'][:],
                                  heights=data.variables['height'][:],
                                  depth=6000 * units('meter'))
    assert_almost_equal(u, 6.0208700094534775 * units('m/s'), 7)
    assert_almost_equal(v, 7.966031839967931 * units('m/s'), 7)


def test_mean_pressure_weighted_elevated():
    """Test pressure-weighted mean wind function with a base above the surface."""
    with UseSampleData():
        data = get_upper_air_data(datetime(2016, 5, 22, 0), 'DDC', source='wyoming')
    u, v = mean_pressure_weighted(data.variables['pressure'][:],
                                  data.variables['u_wind'][:],
                                  data.variables['v_wind'][:],
                                  heights=data.variables['height'][:],
                                  depth=3000 * units('meter'),
                                  bottom=data.variables['height'][0] + 3000 * units('meter'))
    assert_almost_equal(u, 8.270829843626476 * units('m/s'), 7)
    assert_almost_equal(v, 1.7392601775853547 * units('m/s'), 7)


def test_bunkers_motion():
    """Test Bunkers storm motion with observed sounding."""
    with UseSampleData():
        data = get_upper_air_data(datetime(2016, 5, 22, 0), 'DDC', source='wyoming')
    motion = concatenate(bunkers_storm_motion(data.variables['pressure'][:],
                         data.variables['u_wind'][:], data.variables['v_wind'][:],
                         data.variables['height'][:]))
    truth = [1.4537892577864744, 2.0169333025630616, 10.587950761120482, 13.915130377372801,
             6.0208700094534775, 7.9660318399679308] * units('m/s')
    assert_almost_equal(motion.flatten(), truth, 8)


def test_bulk_shear():
    """Test bulk shear with observed sounding."""
    with UseSampleData():
        data = get_upper_air_data(datetime(2016, 5, 22, 0), 'DDC', source='wyoming')
    u, v = bulk_shear(data.variables['pressure'][:], data.variables['u_wind'][:],
                      data.variables['v_wind'][:], heights=data.variables['height'][:],
                      depth=6000 * units('meter'))
    truth = [29.899581266946115, -14.389225800205509] * units('knots')
    assert_almost_equal(u.to('knots'), truth[0], 8)
    assert_almost_equal(v.to('knots'), truth[1], 8)


def test_bulk_shear_no_depth():
    """Test bulk shear with observed sounding and no depth given. Issue #568."""
    with UseSampleData():
        data = get_upper_air_data(datetime(2016, 5, 22, 0), 'DDC', source='wyoming')
    u, v = bulk_shear(data.variables['pressure'][:], data.variables['u_wind'][:],
                      data.variables['v_wind'][:], heights=data.variables['height'][:])
    truth = [20.225018939, 22.602359692] * units('knots')
    assert_almost_equal(u.to('knots'), truth[0], 8)
    assert_almost_equal(v.to('knots'), truth[1], 8)


def test_bulk_shear_elevated():
    """Test bulk shear with observed sounding and a base above the surface."""
    with UseSampleData():
        data = get_upper_air_data(datetime(2016, 5, 22, 0), 'DDC', source='wyoming')
    u, v = bulk_shear(data.variables['pressure'][:], data.variables['u_wind'][:],
                      data.variables['v_wind'][:], heights=data.variables['height'][:],
                      bottom=data.variables['height'][0] + 3000 * units('meter'),
                      depth=3000 * units('meter'))
    truth = [0.9655943923302139, -3.8405428777944466] * units('m/s')
    assert_almost_equal(u, truth[0], 8)
    assert_almost_equal(v, truth[1], 8)


def test_supercell_composite():
    """Test supercell composite function."""
    mucape = [2000., 1000., 500., 2000.] * units('J/kg')
    esrh = [400., 150., 45., 45.] * units('m^2/s^2')
    ebwd = [30., 15., 5., 5.] * units('m/s')
    truth = [16., 2.25, 0., 0.]
    supercell_comp = supercell_composite(mucape, esrh, ebwd)
    assert_array_equal(supercell_comp, truth)


def test_supercell_composite_scalar():
    """Test supercell composite function with a single value."""
    mucape = 2000. * units('J/kg')
    esrh = 400. * units('m^2/s^2')
    ebwd = 30. * units('m/s')
    truth = 16.
    supercell_comp = supercell_composite(mucape, esrh, ebwd)
    assert_almost_equal(supercell_comp, truth, 6)


def test_sigtor():
    """Test significant tornado parameter function."""
    sbcape = [2000., 2000., 2000., 2000., 3000, 4000] * units('J/kg')
    sblcl = [3000., 1500., 500., 1500., 1500, 800] * units('meter')
    srh1 = [200., 200., 200., 200., 300, 400] * units('m^2/s^2')
    shr6 = [20., 5., 20., 35., 20., 35] * units('m/s')
    truth = [0., 0, 1.777778, 1.333333, 2., 10.666667]
    sigtor = significant_tornado(sbcape, sblcl, srh1, shr6)
    assert_almost_equal(sigtor, truth, 6)


def test_sigtor_scalar():
    """Test significant tornado parameter function with a single value."""
    sbcape = 4000 * units('J/kg')
    sblcl = 800 * units('meter')
    srh1 = 400 * units('m^2/s^2')
    shr6 = 35 * units('m/s')
    truth = 10.666667
    sigtor = significant_tornado(sbcape, sblcl, srh1, shr6)
    assert_almost_equal(sigtor, truth, 6)<|MERGE_RESOLUTION|>--- conflicted
+++ resolved
@@ -49,11 +49,7 @@
                          -86.5, -88.1]) * units.degC
     pw = precipitable_water(dewpoint, pressure)
     truth = 89.86955998646951 * units('millimeters')
-<<<<<<< HEAD
     assert_almost_equal(pw, truth, 8)
-=======
-    assert_array_almost_equal(pw, truth)
->>>>>>> 00e084ed
 
 
 def test_mean_pressure_weighted():
